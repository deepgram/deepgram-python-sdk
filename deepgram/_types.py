--- conflicted
+++ resolved
@@ -78,12 +78,9 @@
     # https://developers.deepgram.com/api-reference/speech-recognition-api#operation/transcribeAudio
     utterances: bool
     utt_split: float
-<<<<<<< HEAD
     summarize: bool
-=======
     paragraphs: bool
     detect_language: bool
->>>>>>> f68d831a
 
 
 class LiveOptions(TranscriptionOptions, total=False):
